--- conflicted
+++ resolved
@@ -60,13 +60,9 @@
 - `AsyncRedditClient` (`services/reddit_client_async.py`): AsyncPRAW-based Reddit API interaction
 - `DataCollector` (`services/data_collector.py`): High-level data collection scenarios with improved date filtering
 - `AnalyticsService` (`services/analytics.py`): Data analysis and insights
-<<<<<<< HEAD
 - `PaddleService` (`services/paddle_service.py`): Complete SaaS billing integration with Paddle
-- API endpoints (`api/scenarios.py`): REST API for frontend communication
-=======
 - `ImprovedDateFiltering` (`services/date_filter_fix.py`): Enhanced date filtering with timezone handling and buffers
-- API endpoints (`api/collect.py`, `api/data.py`, `api/export.py`): REST APIs for collection, querying, and export
->>>>>>> ae478615
+- API endpoints (`api/scenarios.py`, `api/collect.py`, `api/data.py`, `api/export.py`): REST APIs for frontend communication
 
 **Database Models:**
 - `CollectionJob`: Tracks data collection tasks with parameters and status
